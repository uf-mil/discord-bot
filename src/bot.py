--- conflicted
+++ resolved
@@ -231,13 +231,9 @@
         self.add_view(CalendarView(self))
         self.add_view(TestingSignUpView(self, ""))
         self.add_view(SummerRolesView(self))
-<<<<<<< HEAD
-        self.add_view(StartEmailVerificationView(self))
         self.add_view(AnonymousReportView(self))
         self.add_view(GitHubInviteView(self))
         self.add_view(AwayView(self))
-=======
->>>>>>> e1727322
 
         agcm = gspread_asyncio.AsyncioGspreadClientManager(get_creds)
         self.agc = await agcm.authorize()
